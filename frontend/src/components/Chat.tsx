import { useEffect, useState, useRef } from 'react';
import { v4 as uuidv4 } from 'uuid';
import {
  Box,
  Button,
  CircularProgress,
  Paper,
  TextField,
  Typography,
} from '@mui/material';

interface Message {
  sender: 'user' | 'assistant';
  content: string;
}

// ---------------------------------------------------------------------------
// Backend base URL resolution
// ---------------------------------------------------------------------------
// In production the frontend and backend are usually served from the same
// origin (e.g., behind one reverse proxy) so we default to *relative* paths.
// During local development however `next dev` runs on :3000 while the FastAPI
// server sits on :8000.  Falling back to an empty string therefore breaks the
// connection – requests are sent to the *frontend* origin which naturally
// returns a 404.  We fix the issue by detecting the common dev setup and
// defaulting to "http://localhost:8000" when NEXT_PUBLIC_BACKEND_URL is left
// undefined.

let backendUrl = process.env.NEXT_PUBLIC_BACKEND_URL;
if (!backendUrl) {
  // Heuristic: if the page was loaded from localhost:3000 assume FastAPI on 8000
  if (typeof window !== 'undefined' && window.location.port === '3000') {
    backendUrl = 'http://localhost:8000';
  } else {
    backendUrl = '';
  }
}

export function Chat() {
  const [messages, setMessages] = useState<Message[]>([]);
  const [input, setInput] = useState('');
  const [loading, setLoading] = useState(false);
<<<<<<< HEAD
  const [threadId] = useState<string>(() => {
    // On client, persist thread ID in localStorage; on server, just generate a new UUID
    if (typeof window !== 'undefined') {
      return localStorage.getItem('julesThreadId') ?? uuidv4();
    }
    return uuidv4();
  });
=======
  const [threadId, setThreadId] = useState<string>('');

>>>>>>> 7e391dbd
  useEffect(() => {
    if (typeof window === 'undefined') return;
    const stored = localStorage.getItem('julesThreadId') || uuidv4();
    setThreadId(stored);
    localStorage.setItem('julesThreadId', stored);
  }, []);
  const eventSourceRef = useRef<EventSource | null>(null);

  const sendMessage = () => {
    if (!input.trim()) return;
    const newMessages: Message[] = [...messages, { sender: 'user', content: input }];
    setMessages(newMessages);
    setInput('');
    setLoading(true);

    const url =
      `${backendUrl}/api/chat?thread_id=${threadId}` +
      `&message=${encodeURIComponent(input)}`;
    const es = new EventSource(url, { withCredentials: false });

    eventSourceRef.current = es;

    es.onopen = () => {
      // EventSource established
    };

    let assistantBuffer = '';

    es.onmessage = (ev) => {
      assistantBuffer += ev.data;
      setMessages([
        ...newMessages,
        { sender: 'assistant', content: assistantBuffer },
      ]);
    };

    es.onerror = () => {
      es.close();
      setLoading(false);
    };
  };

  useEffect(() => {
    return () => {
      eventSourceRef.current?.close();
    };
  }, []);

  return (
    <Box sx={{ maxWidth: 600, margin: 'auto', mt: 4 }}>
      <Paper sx={{ p: 2, height: 500, overflowY: 'auto' }}>
        {messages.map((m, idx) => (
          <Typography
            key={idx}
            sx={{
              mb: 1,
              textAlign: m.sender === 'user' ? 'right' : 'left',
            }}
          >
            <strong>{m.sender === 'user' ? 'You' : 'Jules'}:</strong> {m.content}
          </Typography>
        ))}
        {loading && <CircularProgress size={20} />}
      </Paper>
      <Box sx={{ display: 'flex', mt: 2 }}>
        <TextField
          fullWidth
          value={input}
          onChange={(e: React.ChangeEvent<HTMLInputElement>) =>
            setInput(e.target.value)}
          onKeyDown={(e: React.KeyboardEvent<HTMLInputElement>) => {
            if (e.key === 'Enter') {
              e.preventDefault();
              sendMessage();
            }
          }}
          placeholder="Type your message..."
        />
        <Button onClick={sendMessage} variant="contained" sx={{ ml: 1 }}>
          Send
        </Button>
      </Box>
    </Box>
  );
}<|MERGE_RESOLUTION|>--- conflicted
+++ resolved
@@ -40,24 +40,18 @@
   const [messages, setMessages] = useState<Message[]>([]);
   const [input, setInput] = useState('');
   const [loading, setLoading] = useState(false);
-<<<<<<< HEAD
+  // threadId: generated once (server or client) and persisted in localStorage on the client
   const [threadId] = useState<string>(() => {
-    // On client, persist thread ID in localStorage; on server, just generate a new UUID
     if (typeof window !== 'undefined') {
       return localStorage.getItem('julesThreadId') ?? uuidv4();
     }
     return uuidv4();
   });
-=======
-  const [threadId, setThreadId] = useState<string>('');
-
->>>>>>> 7e391dbd
   useEffect(() => {
-    if (typeof window === 'undefined') return;
-    const stored = localStorage.getItem('julesThreadId') || uuidv4();
-    setThreadId(stored);
-    localStorage.setItem('julesThreadId', stored);
-  }, []);
+    if (typeof window !== 'undefined') {
+      localStorage.setItem('julesThreadId', threadId);
+    }
+  }, [threadId]);
   const eventSourceRef = useRef<EventSource | null>(null);
 
   const sendMessage = () => {
